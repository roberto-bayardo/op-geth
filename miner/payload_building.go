--- conflicted
+++ resolved
@@ -37,18 +37,6 @@
 // Check engine-api specification for more details.
 // https://github.com/ethereum/execution-apis/blob/main/src/engine/cancun.md#payloadattributesv3
 type BuildPayloadArgs struct {
-<<<<<<< HEAD
-	Parent       common.Hash       // The parent block to build payload on top
-	Timestamp    uint64            // The provided timestamp of generated payload
-	FeeRecipient common.Address    // The provided recipient address for collecting transaction fee
-	Random       common.Hash       // The provided randomness value
-	Withdrawals  types.Withdrawals // The provided withdrawals
-	BeaconRoot   *common.Hash      // The provided beaconRoot (Cancun)
-
-	NoTxPool     bool                 // Optimism addition: option to disable tx pool contents from being included
-	Transactions []*types.Transaction // Optimism addition: txs forced into the block via engine API
-	GasLimit     *uint64              // Optimism addition: override gas limit of the block to build
-=======
 	Parent       common.Hash           // The parent block to build payload on top
 	Timestamp    uint64                // The provided timestamp of generated payload
 	FeeRecipient common.Address        // The provided recipient address for collecting transaction fee
@@ -56,7 +44,10 @@
 	Withdrawals  types.Withdrawals     // The provided withdrawals
 	BeaconRoot   *common.Hash          // The provided beaconRoot (Cancun)
 	Version      engine.PayloadVersion // Versioning byte for payload id calculation.
->>>>>>> 8f7eb9cc
+
+	NoTxPool     bool                 // Optimism addition: option to disable tx pool contents from being included
+	Transactions []*types.Transaction // Optimism addition: txs forced into the block via engine API
+	GasLimit     *uint64              // Optimism addition: override gas limit of the block to build
 }
 
 // Id computes an 8-byte identifier by hashing the components of the payload arguments.
