--- conflicted
+++ resolved
@@ -175,11 +175,7 @@
 		genesis := rawdb.ReadCanonicalHash(odr.Database(), 0)
 		config := rawdb.ReadChainConfig(odr.Database(), genesis)
 
-<<<<<<< HEAD
-		if err := receipts.DeriveFields(config, block.Hash(), block.NumberU64(), block.Time(), block.Transactions()); err != nil {
-=======
-		if err := receipts.DeriveFields(config, block.Hash(), block.NumberU64(), block.BaseFee(), block.Transactions()); err != nil {
->>>>>>> 7e3b149b
+		if err := receipts.DeriveFields(config, block.Hash(), block.NumberU64(), block.Time(), block.BaseFee(), block.Transactions()); err != nil {
 			return nil, err
 		}
 		rawdb.WriteReceipts(odr.Database(), hash, number, receipts)
