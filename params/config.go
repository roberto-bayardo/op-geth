// Copyright 2016 The go-ethereum Authors
// This file is part of the go-ethereum library.
//
// The go-ethereum library is free software: you can redistribute it and/or modify
// it under the terms of the GNU Lesser General Public License as published by
// the Free Software Foundation, either version 3 of the License, or
// (at your option) any later version.
//
// The go-ethereum library is distributed in the hope that it will be useful,
// but WITHOUT ANY WARRANTY; without even the implied warranty of
// MERCHANTABILITY or FITNESS FOR A PARTICULAR PURPOSE. See the
// GNU Lesser General Public License for more details.
//
// You should have received a copy of the GNU Lesser General Public License
// along with the go-ethereum library. If not, see <http://www.gnu.org/licenses/>.

package params

import (
	"fmt"
	"math/big"

<<<<<<< HEAD
	"golang.org/x/crypto/sha3"

=======
>>>>>>> e501b3b0
	"github.com/ethereum/go-ethereum/common"
)

// Genesis hashes to enforce below configs on.
var (
	MainnetGenesisHash = common.HexToHash("0xd4e56740f876aef8c010b86a40d5f56745a118d0906a34e69aec8c0db1cb8fa3")
	SepoliaGenesisHash = common.HexToHash("0x25a5cc106eea7138acab33231d7160d69cb777ee0c2c553fcddf5138993e6dd9")
	RinkebyGenesisHash = common.HexToHash("0x6341fd3daf94b748c72ced5a5b26028f2474f5f00d824504e4fa37a75767e177")
	GoerliGenesisHash  = common.HexToHash("0xbf7e331f7f7c1dd2e05159666b3bf8bc7a8a3a9eb1d518969eab529dd9b88c1a")
)

<<<<<<< HEAD
// OP Stack chain config
var (
	OptimismGoerliChainId = big.NewInt(420)
	// March 17, 2023 @ 7:00:00 pm UTC
	OptimismGoerliRegolithTime = uint64(1679079600)
	BaseGoerliChainId          = big.NewInt(84531)
	// May 4, 2023 @ 5:00:00 pm UTC
	BaseGoerliRegolithTime = uint64(1683219600)
)

// TrustedCheckpoints associates each known checkpoint with the genesis hash of
// the chain it belongs to.
var TrustedCheckpoints = map[common.Hash]*TrustedCheckpoint{
	MainnetGenesisHash: MainnetTrustedCheckpoint,
	SepoliaGenesisHash: SepoliaTrustedCheckpoint,
	RinkebyGenesisHash: RinkebyTrustedCheckpoint,
	GoerliGenesisHash:  GoerliTrustedCheckpoint,
}

// CheckpointOracles associates each known checkpoint oracles with the genesis hash of
// the chain it belongs to.
var CheckpointOracles = map[common.Hash]*CheckpointOracleConfig{
	MainnetGenesisHash: MainnetCheckpointOracle,
	RinkebyGenesisHash: RinkebyCheckpointOracle,
	GoerliGenesisHash:  GoerliCheckpointOracle,
}

=======
>>>>>>> e501b3b0
func newUint64(val uint64) *uint64 { return &val }

var (
	MainnetTerminalTotalDifficulty, _ = new(big.Int).SetString("58_750_000_000_000_000_000_000", 0)

	// MainnetChainConfig is the chain parameters to run a node on the main network.
	MainnetChainConfig = &ChainConfig{
		ChainID:                       big.NewInt(1),
		HomesteadBlock:                big.NewInt(1_150_000),
		DAOForkBlock:                  big.NewInt(1_920_000),
		DAOForkSupport:                true,
		EIP150Block:                   big.NewInt(2_463_000),
		EIP155Block:                   big.NewInt(2_675_000),
		EIP158Block:                   big.NewInt(2_675_000),
		ByzantiumBlock:                big.NewInt(4_370_000),
		ConstantinopleBlock:           big.NewInt(7_280_000),
		PetersburgBlock:               big.NewInt(7_280_000),
		IstanbulBlock:                 big.NewInt(9_069_000),
		MuirGlacierBlock:              big.NewInt(9_200_000),
		BerlinBlock:                   big.NewInt(12_244_000),
		LondonBlock:                   big.NewInt(12_965_000),
		ArrowGlacierBlock:             big.NewInt(13_773_000),
		GrayGlacierBlock:              big.NewInt(15_050_000),
		TerminalTotalDifficulty:       MainnetTerminalTotalDifficulty, // 58_750_000_000_000_000_000_000
		TerminalTotalDifficultyPassed: true,
		ShanghaiTime:                  newUint64(1681338455),
		Ethash:                        new(EthashConfig),
	}
	// SepoliaChainConfig contains the chain parameters to run a node on the Sepolia test network.
	SepoliaChainConfig = &ChainConfig{
		ChainID:                       big.NewInt(11155111),
		HomesteadBlock:                big.NewInt(0),
		DAOForkBlock:                  nil,
		DAOForkSupport:                true,
		EIP150Block:                   big.NewInt(0),
		EIP155Block:                   big.NewInt(0),
		EIP158Block:                   big.NewInt(0),
		ByzantiumBlock:                big.NewInt(0),
		ConstantinopleBlock:           big.NewInt(0),
		PetersburgBlock:               big.NewInt(0),
		IstanbulBlock:                 big.NewInt(0),
		MuirGlacierBlock:              big.NewInt(0),
		BerlinBlock:                   big.NewInt(0),
		LondonBlock:                   big.NewInt(0),
		TerminalTotalDifficulty:       big.NewInt(17_000_000_000_000_000),
		TerminalTotalDifficultyPassed: true,
		MergeNetsplitBlock:            big.NewInt(1735371),
		ShanghaiTime:                  newUint64(1677557088),
		Ethash:                        new(EthashConfig),
	}
	// RinkebyChainConfig contains the chain parameters to run a node on the Rinkeby test network.
	RinkebyChainConfig = &ChainConfig{
		ChainID:             big.NewInt(4),
		HomesteadBlock:      big.NewInt(1),
		DAOForkBlock:        nil,
		DAOForkSupport:      true,
		EIP150Block:         big.NewInt(2),
		EIP155Block:         big.NewInt(3),
		EIP158Block:         big.NewInt(3),
		ByzantiumBlock:      big.NewInt(1_035_301),
		ConstantinopleBlock: big.NewInt(3_660_663),
		PetersburgBlock:     big.NewInt(4_321_234),
		IstanbulBlock:       big.NewInt(5_435_345),
		MuirGlacierBlock:    nil,
		BerlinBlock:         big.NewInt(8_290_928),
		LondonBlock:         big.NewInt(8_897_988),
		ArrowGlacierBlock:   nil,
		Clique: &CliqueConfig{
			Period: 15,
			Epoch:  30000,
		},
	}
	// GoerliChainConfig contains the chain parameters to run a node on the Görli test network.
	GoerliChainConfig = &ChainConfig{
		ChainID:                       big.NewInt(5),
		HomesteadBlock:                big.NewInt(0),
		DAOForkBlock:                  nil,
		DAOForkSupport:                true,
		EIP150Block:                   big.NewInt(0),
		EIP155Block:                   big.NewInt(0),
		EIP158Block:                   big.NewInt(0),
		ByzantiumBlock:                big.NewInt(0),
		ConstantinopleBlock:           big.NewInt(0),
		PetersburgBlock:               big.NewInt(0),
		IstanbulBlock:                 big.NewInt(1_561_651),
		MuirGlacierBlock:              nil,
		BerlinBlock:                   big.NewInt(4_460_644),
		LondonBlock:                   big.NewInt(5_062_605),
		ArrowGlacierBlock:             nil,
		TerminalTotalDifficulty:       big.NewInt(10_790_000),
		TerminalTotalDifficultyPassed: true,
		ShanghaiTime:                  newUint64(1678832736),
		Clique: &CliqueConfig{
			Period: 15,
			Epoch:  30000,
		},
	}
	// AllEthashProtocolChanges contains every protocol change (EIPs) introduced
	// and accepted by the Ethereum core developers into the Ethash consensus.
	AllEthashProtocolChanges = &ChainConfig{
		ChainID:                       big.NewInt(1337),
		HomesteadBlock:                big.NewInt(0),
		DAOForkBlock:                  nil,
		DAOForkSupport:                false,
		EIP150Block:                   big.NewInt(0),
		EIP155Block:                   big.NewInt(0),
		EIP158Block:                   big.NewInt(0),
		ByzantiumBlock:                big.NewInt(0),
		ConstantinopleBlock:           big.NewInt(0),
		PetersburgBlock:               big.NewInt(0),
		IstanbulBlock:                 big.NewInt(0),
		MuirGlacierBlock:              big.NewInt(0),
		BerlinBlock:                   big.NewInt(0),
		LondonBlock:                   big.NewInt(0),
		ArrowGlacierBlock:             big.NewInt(0),
		GrayGlacierBlock:              big.NewInt(0),
		MergeNetsplitBlock:            nil,
		ShanghaiTime:                  nil,
		CancunTime:                    nil,
		PragueTime:                    nil,
		TerminalTotalDifficulty:       nil,
		TerminalTotalDifficultyPassed: true,
		Ethash:                        new(EthashConfig),
		Clique:                        nil,
	}

	// AllCliqueProtocolChanges contains every protocol change (EIPs) introduced
	// and accepted by the Ethereum core developers into the Clique consensus.
	AllCliqueProtocolChanges = &ChainConfig{
		ChainID:                       big.NewInt(1337),
		HomesteadBlock:                big.NewInt(0),
		DAOForkBlock:                  nil,
		DAOForkSupport:                false,
		EIP150Block:                   big.NewInt(0),
		EIP155Block:                   big.NewInt(0),
		EIP158Block:                   big.NewInt(0),
		ByzantiumBlock:                big.NewInt(0),
		ConstantinopleBlock:           big.NewInt(0),
		PetersburgBlock:               big.NewInt(0),
		IstanbulBlock:                 big.NewInt(0),
		MuirGlacierBlock:              big.NewInt(0),
		BerlinBlock:                   big.NewInt(0),
		LondonBlock:                   big.NewInt(0),
		ArrowGlacierBlock:             nil,
		GrayGlacierBlock:              nil,
		MergeNetsplitBlock:            nil,
		ShanghaiTime:                  nil,
		CancunTime:                    nil,
		PragueTime:                    nil,
		TerminalTotalDifficulty:       nil,
		TerminalTotalDifficultyPassed: false,
		Ethash:                        nil,
		Clique:                        &CliqueConfig{Period: 0, Epoch: 30000},
	}

	// TestChainConfig contains every protocol change (EIPs) introduced
	// and accepted by the Ethereum core developers for testing proposes.
	TestChainConfig = &ChainConfig{
		ChainID:                       big.NewInt(1),
		HomesteadBlock:                big.NewInt(0),
		DAOForkBlock:                  nil,
		DAOForkSupport:                false,
		EIP150Block:                   big.NewInt(0),
		EIP155Block:                   big.NewInt(0),
		EIP158Block:                   big.NewInt(0),
		ByzantiumBlock:                big.NewInt(0),
		ConstantinopleBlock:           big.NewInt(0),
		PetersburgBlock:               big.NewInt(0),
		IstanbulBlock:                 big.NewInt(0),
		MuirGlacierBlock:              big.NewInt(0),
		BerlinBlock:                   big.NewInt(0),
		LondonBlock:                   big.NewInt(0),
		ArrowGlacierBlock:             big.NewInt(0),
		GrayGlacierBlock:              big.NewInt(0),
		MergeNetsplitBlock:            nil,
		ShanghaiTime:                  nil,
		CancunTime:                    nil,
		PragueTime:                    nil,
		TerminalTotalDifficulty:       nil,
		TerminalTotalDifficultyPassed: false,
		Ethash:                        new(EthashConfig),
		Clique:                        nil,
	}

	// NonActivatedConfig defines the chain configuration without activating
	// any protocol change (EIPs).
	NonActivatedConfig = &ChainConfig{
		ChainID:                       big.NewInt(1),
		HomesteadBlock:                nil,
		DAOForkBlock:                  nil,
		DAOForkSupport:                false,
		EIP150Block:                   nil,
		EIP155Block:                   nil,
		EIP158Block:                   nil,
		ByzantiumBlock:                nil,
		ConstantinopleBlock:           nil,
		PetersburgBlock:               nil,
		IstanbulBlock:                 nil,
		MuirGlacierBlock:              nil,
		BerlinBlock:                   nil,
		LondonBlock:                   nil,
		ArrowGlacierBlock:             nil,
		GrayGlacierBlock:              nil,
		MergeNetsplitBlock:            nil,
		ShanghaiTime:                  nil,
		CancunTime:                    nil,
		PragueTime:                    nil,
		TerminalTotalDifficulty:       nil,
		TerminalTotalDifficultyPassed: false,
		Ethash:                        new(EthashConfig),
		Clique:                        nil,
	}
	TestRules = TestChainConfig.Rules(new(big.Int), false, 0)

	// This is an Optimism chain config with bedrock starting a block 5, introduced for historical endpoint testing, largely based on the clique config
	OptimismTestConfig = func() *ChainConfig {
		conf := *AllCliqueProtocolChanges // copy the config
		conf.Clique = nil
		conf.BedrockBlock = big.NewInt(5)
		conf.Optimism = &OptimismConfig{EIP1559Elasticity: 50, EIP1559Denominator: 10}
		return &conf
	}()
)

// NetworkNames are user friendly names to use in the chain spec banner.
var NetworkNames = map[string]string{
	MainnetChainConfig.ChainID.String(): "mainnet",
	RinkebyChainConfig.ChainID.String(): "rinkeby",
	GoerliChainConfig.ChainID.String():  "goerli",
	SepoliaChainConfig.ChainID.String(): "sepolia",
}

// ChainConfig is the core config which determines the blockchain settings.
//
// ChainConfig is stored in the database on a per block basis. This means
// that any network, identified by its genesis block, can have its own
// set of configuration options.
type ChainConfig struct {
	ChainID *big.Int `json:"chainId"` // chainId identifies the current chain and is used for replay protection

	HomesteadBlock *big.Int `json:"homesteadBlock,omitempty"` // Homestead switch block (nil = no fork, 0 = already homestead)

	DAOForkBlock   *big.Int `json:"daoForkBlock,omitempty"`   // TheDAO hard-fork switch block (nil = no fork)
	DAOForkSupport bool     `json:"daoForkSupport,omitempty"` // Whether the nodes supports or opposes the DAO hard-fork

	// EIP150 implements the Gas price changes (https://github.com/ethereum/EIPs/issues/150)
	EIP150Block *big.Int `json:"eip150Block,omitempty"` // EIP150 HF block (nil = no fork)
	EIP155Block *big.Int `json:"eip155Block,omitempty"` // EIP155 HF block
	EIP158Block *big.Int `json:"eip158Block,omitempty"` // EIP158 HF block

	ByzantiumBlock      *big.Int `json:"byzantiumBlock,omitempty"`      // Byzantium switch block (nil = no fork, 0 = already on byzantium)
	ConstantinopleBlock *big.Int `json:"constantinopleBlock,omitempty"` // Constantinople switch block (nil = no fork, 0 = already activated)
	PetersburgBlock     *big.Int `json:"petersburgBlock,omitempty"`     // Petersburg switch block (nil = same as Constantinople)
	IstanbulBlock       *big.Int `json:"istanbulBlock,omitempty"`       // Istanbul switch block (nil = no fork, 0 = already on istanbul)
	MuirGlacierBlock    *big.Int `json:"muirGlacierBlock,omitempty"`    // Eip-2384 (bomb delay) switch block (nil = no fork, 0 = already activated)
	BerlinBlock         *big.Int `json:"berlinBlock,omitempty"`         // Berlin switch block (nil = no fork, 0 = already on berlin)
	LondonBlock         *big.Int `json:"londonBlock,omitempty"`         // London switch block (nil = no fork, 0 = already on london)
	ArrowGlacierBlock   *big.Int `json:"arrowGlacierBlock,omitempty"`   // Eip-4345 (bomb delay) switch block (nil = no fork, 0 = already activated)
	GrayGlacierBlock    *big.Int `json:"grayGlacierBlock,omitempty"`    // Eip-5133 (bomb delay) switch block (nil = no fork, 0 = already activated)
	MergeNetsplitBlock  *big.Int `json:"mergeNetsplitBlock,omitempty"`  // Virtual fork after The Merge to use as a network splitter

	// Fork scheduling was switched from blocks to timestamps here

	ShanghaiTime *uint64 `json:"shanghaiTime,omitempty"` // Shanghai switch time (nil = no fork, 0 = already on shanghai)
	CancunTime   *uint64 `json:"cancunTime,omitempty"`   // Cancun switch time (nil = no fork, 0 = already on cancun)
	PragueTime   *uint64 `json:"pragueTime,omitempty"`   // Prague switch time (nil = no fork, 0 = already on prague)

	BedrockBlock *big.Int `json:"bedrockBlock,omitempty"` // Bedrock switch block (nil = no fork, 0 = already on optimism bedrock)
	RegolithTime *uint64  `json:"regolithTime,omitempty"` // Regolith switch time (nil = no fork, 0 = already on optimism regolith)

	// TerminalTotalDifficulty is the amount of total difficulty reached by
	// the network that triggers the consensus upgrade.
	TerminalTotalDifficulty *big.Int `json:"terminalTotalDifficulty,omitempty"`

	// TerminalTotalDifficultyPassed is a flag specifying that the network already
	// passed the terminal total difficulty. Its purpose is to disable legacy sync
	// even without having seen the TTD locally (safer long term).
	TerminalTotalDifficultyPassed bool `json:"terminalTotalDifficultyPassed,omitempty"`

	// Various consensus engines
	Ethash *EthashConfig `json:"ethash,omitempty"`
	Clique *CliqueConfig `json:"clique,omitempty"`

	// Optimism config, nil if not active
	Optimism *OptimismConfig `json:"optimism,omitempty"`
}

// EthashConfig is the consensus engine configs for proof-of-work based sealing.
type EthashConfig struct{}

// String implements the stringer interface, returning the consensus engine details.
func (c *EthashConfig) String() string {
	return "ethash"
}

// CliqueConfig is the consensus engine configs for proof-of-authority based sealing.
type CliqueConfig struct {
	Period uint64 `json:"period"` // Number of seconds between blocks to enforce
	Epoch  uint64 `json:"epoch"`  // Epoch length to reset votes and checkpoint
}

// String implements the stringer interface, returning the consensus engine details.
func (c *CliqueConfig) String() string {
	return "clique"
}

// OptimismConfig is the optimism config.
type OptimismConfig struct {
	EIP1559Elasticity  uint64 `json:"eip1559Elasticity"`
	EIP1559Denominator uint64 `json:"eip1559Denominator"`
}

// String implements the stringer interface, returning the optimism fee config details.
func (o *OptimismConfig) String() string {
	return "optimism"
}

// Description returns a human-readable description of ChainConfig.
func (c *ChainConfig) Description() string {
	var banner string

	// Create some basinc network config output
	network := NetworkNames[c.ChainID.String()]
	if network == "" {
		network = "unknown"
	}
	banner += fmt.Sprintf("Chain ID:  %v (%s)\n", c.ChainID, network)
	switch {
	case c.Optimism != nil:
		banner += "Consensus: Optimism\n"
	case c.Ethash != nil:
		if c.TerminalTotalDifficulty == nil {
			banner += "Consensus: Ethash (proof-of-work)\n"
		} else if !c.TerminalTotalDifficultyPassed {
			banner += "Consensus: Beacon (proof-of-stake), merging from Ethash (proof-of-work)\n"
		} else {
			banner += "Consensus: Beacon (proof-of-stake), merged from Ethash (proof-of-work)\n"
		}
	case c.Clique != nil:
		if c.TerminalTotalDifficulty == nil {
			banner += "Consensus: Clique (proof-of-authority)\n"
		} else if !c.TerminalTotalDifficultyPassed {
			banner += "Consensus: Beacon (proof-of-stake), merging from Clique (proof-of-authority)\n"
		} else {
			banner += "Consensus: Beacon (proof-of-stake), merged from Clique (proof-of-authority)\n"
		}
	default:
		banner += "Consensus: unknown\n"
	}
	banner += "\n"

	// Create a list of forks with a short description of them. Forks that only
	// makes sense for mainnet should be optional at printing to avoid bloating
	// the output for testnets and private networks.
	banner += "Pre-Merge hard forks (block based):\n"
	banner += fmt.Sprintf(" - Homestead:                   #%-8v (https://github.com/ethereum/execution-specs/blob/master/network-upgrades/mainnet-upgrades/homestead.md)\n", c.HomesteadBlock)
	if c.DAOForkBlock != nil {
		banner += fmt.Sprintf(" - DAO Fork:                    #%-8v (https://github.com/ethereum/execution-specs/blob/master/network-upgrades/mainnet-upgrades/dao-fork.md)\n", c.DAOForkBlock)
	}
	banner += fmt.Sprintf(" - Tangerine Whistle (EIP 150): #%-8v (https://github.com/ethereum/execution-specs/blob/master/network-upgrades/mainnet-upgrades/tangerine-whistle.md)\n", c.EIP150Block)
	banner += fmt.Sprintf(" - Spurious Dragon/1 (EIP 155): #%-8v (https://github.com/ethereum/execution-specs/blob/master/network-upgrades/mainnet-upgrades/spurious-dragon.md)\n", c.EIP155Block)
	banner += fmt.Sprintf(" - Spurious Dragon/2 (EIP 158): #%-8v (https://github.com/ethereum/execution-specs/blob/master/network-upgrades/mainnet-upgrades/spurious-dragon.md)\n", c.EIP155Block)
	banner += fmt.Sprintf(" - Byzantium:                   #%-8v (https://github.com/ethereum/execution-specs/blob/master/network-upgrades/mainnet-upgrades/byzantium.md)\n", c.ByzantiumBlock)
	banner += fmt.Sprintf(" - Constantinople:              #%-8v (https://github.com/ethereum/execution-specs/blob/master/network-upgrades/mainnet-upgrades/constantinople.md)\n", c.ConstantinopleBlock)
	banner += fmt.Sprintf(" - Petersburg:                  #%-8v (https://github.com/ethereum/execution-specs/blob/master/network-upgrades/mainnet-upgrades/petersburg.md)\n", c.PetersburgBlock)
	banner += fmt.Sprintf(" - Istanbul:                    #%-8v (https://github.com/ethereum/execution-specs/blob/master/network-upgrades/mainnet-upgrades/istanbul.md)\n", c.IstanbulBlock)
	if c.MuirGlacierBlock != nil {
		banner += fmt.Sprintf(" - Muir Glacier:                #%-8v (https://github.com/ethereum/execution-specs/blob/master/network-upgrades/mainnet-upgrades/muir-glacier.md)\n", c.MuirGlacierBlock)
	}
	banner += fmt.Sprintf(" - Berlin:                      #%-8v (https://github.com/ethereum/execution-specs/blob/master/network-upgrades/mainnet-upgrades/berlin.md)\n", c.BerlinBlock)
	banner += fmt.Sprintf(" - London:                      #%-8v (https://github.com/ethereum/execution-specs/blob/master/network-upgrades/mainnet-upgrades/london.md)\n", c.LondonBlock)
	if c.ArrowGlacierBlock != nil {
		banner += fmt.Sprintf(" - Arrow Glacier:               #%-8v (https://github.com/ethereum/execution-specs/blob/master/network-upgrades/mainnet-upgrades/arrow-glacier.md)\n", c.ArrowGlacierBlock)
	}
	if c.GrayGlacierBlock != nil {
		banner += fmt.Sprintf(" - Gray Glacier:                #%-8v (https://github.com/ethereum/execution-specs/blob/master/network-upgrades/mainnet-upgrades/gray-glacier.md)\n", c.GrayGlacierBlock)
	}
	banner += "\n"

	// Add a special section for the merge as it's non-obvious
	if c.TerminalTotalDifficulty == nil {
		banner += "The Merge is not yet available for this network!\n"
		banner += " - Hard-fork specification: https://github.com/ethereum/execution-specs/blob/master/network-upgrades/mainnet-upgrades/paris.md\n"
	} else {
		banner += "Merge configured:\n"
		banner += " - Hard-fork specification:    https://github.com/ethereum/execution-specs/blob/master/network-upgrades/mainnet-upgrades/paris.md\n"
		banner += fmt.Sprintf(" - Network known to be merged: %v\n", c.TerminalTotalDifficultyPassed)
		banner += fmt.Sprintf(" - Total terminal difficulty:  %v\n", c.TerminalTotalDifficulty)
		if c.MergeNetsplitBlock != nil {
			banner += fmt.Sprintf(" - Merge netsplit block:       #%-8v\n", c.MergeNetsplitBlock)
		}
	}
	banner += "\n"

	// Create a list of forks post-merge
	banner += "Post-Merge hard forks (timestamp based):\n"
	if c.ShanghaiTime != nil {
		banner += fmt.Sprintf(" - Shanghai:                    @%-10v (https://github.com/ethereum/execution-specs/blob/master/network-upgrades/mainnet-upgrades/shanghai.md)\n", *c.ShanghaiTime)
	}
	if c.CancunTime != nil {
		banner += fmt.Sprintf(" - Cancun:                      @%-10v\n", *c.CancunTime)
	}
	if c.PragueTime != nil {
		banner += fmt.Sprintf(" - Prague:                      @%-10v\n", *c.PragueTime)
	}
	if c.RegolithTime != nil {
		banner += fmt.Sprintf(" - Regolith:                    @%-10v\n", *c.RegolithTime)
	}
	return banner
}

// IsHomestead returns whether num is either equal to the homestead block or greater.
func (c *ChainConfig) IsHomestead(num *big.Int) bool {
	return isBlockForked(c.HomesteadBlock, num)
}

// IsDAOFork returns whether num is either equal to the DAO fork block or greater.
func (c *ChainConfig) IsDAOFork(num *big.Int) bool {
	return isBlockForked(c.DAOForkBlock, num)
}

// IsEIP150 returns whether num is either equal to the EIP150 fork block or greater.
func (c *ChainConfig) IsEIP150(num *big.Int) bool {
	return isBlockForked(c.EIP150Block, num)
}

// IsEIP155 returns whether num is either equal to the EIP155 fork block or greater.
func (c *ChainConfig) IsEIP155(num *big.Int) bool {
	return isBlockForked(c.EIP155Block, num)
}

// IsEIP158 returns whether num is either equal to the EIP158 fork block or greater.
func (c *ChainConfig) IsEIP158(num *big.Int) bool {
	return isBlockForked(c.EIP158Block, num)
}

// IsByzantium returns whether num is either equal to the Byzantium fork block or greater.
func (c *ChainConfig) IsByzantium(num *big.Int) bool {
	return isBlockForked(c.ByzantiumBlock, num)
}

// IsConstantinople returns whether num is either equal to the Constantinople fork block or greater.
func (c *ChainConfig) IsConstantinople(num *big.Int) bool {
	return isBlockForked(c.ConstantinopleBlock, num)
}

// IsMuirGlacier returns whether num is either equal to the Muir Glacier (EIP-2384) fork block or greater.
func (c *ChainConfig) IsMuirGlacier(num *big.Int) bool {
	return isBlockForked(c.MuirGlacierBlock, num)
}

// IsPetersburg returns whether num is either
// - equal to or greater than the PetersburgBlock fork block,
// - OR is nil, and Constantinople is active
func (c *ChainConfig) IsPetersburg(num *big.Int) bool {
	return isBlockForked(c.PetersburgBlock, num) || c.PetersburgBlock == nil && isBlockForked(c.ConstantinopleBlock, num)
}

// IsIstanbul returns whether num is either equal to the Istanbul fork block or greater.
func (c *ChainConfig) IsIstanbul(num *big.Int) bool {
	return isBlockForked(c.IstanbulBlock, num)
}

// IsBerlin returns whether num is either equal to the Berlin fork block or greater.
func (c *ChainConfig) IsBerlin(num *big.Int) bool {
	return isBlockForked(c.BerlinBlock, num)
}

// IsLondon returns whether num is either equal to the London fork block or greater.
func (c *ChainConfig) IsLondon(num *big.Int) bool {
	return isBlockForked(c.LondonBlock, num)
}

// IsArrowGlacier returns whether num is either equal to the Arrow Glacier (EIP-4345) fork block or greater.
func (c *ChainConfig) IsArrowGlacier(num *big.Int) bool {
	return isBlockForked(c.ArrowGlacierBlock, num)
}

// IsGrayGlacier returns whether num is either equal to the Gray Glacier (EIP-5133) fork block or greater.
func (c *ChainConfig) IsGrayGlacier(num *big.Int) bool {
	return isBlockForked(c.GrayGlacierBlock, num)
}

// IsTerminalPoWBlock returns whether the given block is the last block of PoW stage.
func (c *ChainConfig) IsTerminalPoWBlock(parentTotalDiff *big.Int, totalDiff *big.Int) bool {
	if c.TerminalTotalDifficulty == nil {
		return false
	}
	return parentTotalDiff.Cmp(c.TerminalTotalDifficulty) < 0 && totalDiff.Cmp(c.TerminalTotalDifficulty) >= 0
}

// IsShanghai returns whether time is either equal to the Shanghai fork time or greater.
func (c *ChainConfig) IsShanghai(num *big.Int, time uint64) bool {
	return c.IsLondon(num) && isTimestampForked(c.ShanghaiTime, time)
}

// IsCancun returns whether num is either equal to the Cancun fork time or greater.
func (c *ChainConfig) IsCancun(num *big.Int, time uint64) bool {
	return c.IsLondon(num) && isTimestampForked(c.CancunTime, time)
}

// IsPrague returns whether num is either equal to the Prague fork time or greater.
func (c *ChainConfig) IsPrague(num *big.Int, time uint64) bool {
	return c.IsLondon(num) && isTimestampForked(c.PragueTime, time)
}

// IsBedrock returns whether num is either equal to the Bedrock fork block or greater.
func (c *ChainConfig) IsBedrock(num *big.Int) bool {
	return isBlockForked(c.BedrockBlock, num)
}

func (c *ChainConfig) IsRegolith(time uint64) bool {
	return isTimestampForked(c.RegolithTime, time)
}

// IsOptimism returns whether the node is an optimism node or not.
func (c *ChainConfig) IsOptimism() bool {
	return c.Optimism != nil
}

// IsOptimismBedrock returns true iff this is an optimism node & bedrock is active
func (c *ChainConfig) IsOptimismBedrock(num *big.Int) bool {
	return c.IsOptimism() && c.IsBedrock(num)
}

func (c *ChainConfig) IsOptimismRegolith(time uint64) bool {
	return c.IsOptimism() && c.IsRegolith(time)
}

// IsOptimismPreBedrock returns true iff this is an optimism node & bedrock is not yet active
func (c *ChainConfig) IsOptimismPreBedrock(num *big.Int) bool {
	return c.IsOptimism() && !c.IsBedrock(num)
}

// CheckCompatible checks whether scheduled fork transitions have been imported
// with a mismatching chain configuration.
func (c *ChainConfig) CheckCompatible(newcfg *ChainConfig, height uint64, time uint64) *ConfigCompatError {
	var (
		bhead = new(big.Int).SetUint64(height)
		btime = time
	)
	// Iterate checkCompatible to find the lowest conflict.
	var lasterr *ConfigCompatError
	for {
		err := c.checkCompatible(newcfg, bhead, btime)
		if err == nil || (lasterr != nil && err.RewindToBlock == lasterr.RewindToBlock && err.RewindToTime == lasterr.RewindToTime) {
			break
		}
		lasterr = err

		if err.RewindToTime > 0 {
			btime = err.RewindToTime
		} else {
			bhead.SetUint64(err.RewindToBlock)
		}
	}
	return lasterr
}

// CheckConfigForkOrder checks that we don't "skip" any forks, geth isn't pluggable enough
// to guarantee that forks can be implemented in a different order than on official networks
func (c *ChainConfig) CheckConfigForkOrder() error {
	type fork struct {
		name      string
		block     *big.Int // forks up to - and including the merge - were defined with block numbers
		timestamp *uint64  // forks after the merge are scheduled using timestamps
		optional  bool     // if true, the fork may be nil and next fork is still allowed
	}
	var lastFork fork
	for _, cur := range []fork{
		{name: "homesteadBlock", block: c.HomesteadBlock},
		{name: "daoForkBlock", block: c.DAOForkBlock, optional: true},
		{name: "eip150Block", block: c.EIP150Block},
		{name: "eip155Block", block: c.EIP155Block},
		{name: "eip158Block", block: c.EIP158Block},
		{name: "byzantiumBlock", block: c.ByzantiumBlock},
		{name: "constantinopleBlock", block: c.ConstantinopleBlock},
		{name: "petersburgBlock", block: c.PetersburgBlock},
		{name: "istanbulBlock", block: c.IstanbulBlock},
		{name: "muirGlacierBlock", block: c.MuirGlacierBlock, optional: true},
		{name: "berlinBlock", block: c.BerlinBlock},
		{name: "londonBlock", block: c.LondonBlock},
		{name: "arrowGlacierBlock", block: c.ArrowGlacierBlock, optional: true},
		{name: "grayGlacierBlock", block: c.GrayGlacierBlock, optional: true},
		{name: "mergeNetsplitBlock", block: c.MergeNetsplitBlock, optional: true},
		{name: "shanghaiTime", timestamp: c.ShanghaiTime},
		{name: "cancunTime", timestamp: c.CancunTime, optional: true},
		{name: "pragueTime", timestamp: c.PragueTime, optional: true},
	} {
		if lastFork.name != "" {
			switch {
			// Non-optional forks must all be present in the chain config up to the last defined fork
			case lastFork.block == nil && lastFork.timestamp == nil && (cur.block != nil || cur.timestamp != nil):
				if cur.block != nil {
					return fmt.Errorf("unsupported fork ordering: %v not enabled, but %v enabled at block %v",
						lastFork.name, cur.name, cur.block)
				} else {
					return fmt.Errorf("unsupported fork ordering: %v not enabled, but %v enabled at timestamp %v",
						lastFork.name, cur.name, cur.timestamp)
				}

			// Fork (whether defined by block or timestamp) must follow the fork definition sequence
			case (lastFork.block != nil && cur.block != nil) || (lastFork.timestamp != nil && cur.timestamp != nil):
				if lastFork.block != nil && lastFork.block.Cmp(cur.block) > 0 {
					return fmt.Errorf("unsupported fork ordering: %v enabled at block %v, but %v enabled at block %v",
						lastFork.name, lastFork.block, cur.name, cur.block)
				} else if lastFork.timestamp != nil && *lastFork.timestamp > *cur.timestamp {
					return fmt.Errorf("unsupported fork ordering: %v enabled at timestamp %v, but %v enabled at timestamp %v",
						lastFork.name, lastFork.timestamp, cur.name, cur.timestamp)
				}

				// Timestamp based forks can follow block based ones, but not the other way around
				if lastFork.timestamp != nil && cur.block != nil {
					return fmt.Errorf("unsupported fork ordering: %v used timestamp ordering, but %v reverted to block ordering",
						lastFork.name, cur.name)
				}
			}
		}
		// If it was optional and not set, then ignore it
		if !cur.optional || (cur.block != nil || cur.timestamp != nil) {
			lastFork = cur
		}
	}
	return nil
}

func (c *ChainConfig) checkCompatible(newcfg *ChainConfig, headNumber *big.Int, headTimestamp uint64) *ConfigCompatError {
	if isForkBlockIncompatible(c.HomesteadBlock, newcfg.HomesteadBlock, headNumber) {
		return newBlockCompatError("Homestead fork block", c.HomesteadBlock, newcfg.HomesteadBlock)
	}
	if isForkBlockIncompatible(c.DAOForkBlock, newcfg.DAOForkBlock, headNumber) {
		return newBlockCompatError("DAO fork block", c.DAOForkBlock, newcfg.DAOForkBlock)
	}
	if c.IsDAOFork(headNumber) && c.DAOForkSupport != newcfg.DAOForkSupport {
		return newBlockCompatError("DAO fork support flag", c.DAOForkBlock, newcfg.DAOForkBlock)
	}
	if isForkBlockIncompatible(c.EIP150Block, newcfg.EIP150Block, headNumber) {
		return newBlockCompatError("EIP150 fork block", c.EIP150Block, newcfg.EIP150Block)
	}
	if isForkBlockIncompatible(c.EIP155Block, newcfg.EIP155Block, headNumber) {
		return newBlockCompatError("EIP155 fork block", c.EIP155Block, newcfg.EIP155Block)
	}
	if isForkBlockIncompatible(c.EIP158Block, newcfg.EIP158Block, headNumber) {
		return newBlockCompatError("EIP158 fork block", c.EIP158Block, newcfg.EIP158Block)
	}
	if c.IsEIP158(headNumber) && !configBlockEqual(c.ChainID, newcfg.ChainID) {
		return newBlockCompatError("EIP158 chain ID", c.EIP158Block, newcfg.EIP158Block)
	}
	if isForkBlockIncompatible(c.ByzantiumBlock, newcfg.ByzantiumBlock, headNumber) {
		return newBlockCompatError("Byzantium fork block", c.ByzantiumBlock, newcfg.ByzantiumBlock)
	}
	if isForkBlockIncompatible(c.ConstantinopleBlock, newcfg.ConstantinopleBlock, headNumber) {
		return newBlockCompatError("Constantinople fork block", c.ConstantinopleBlock, newcfg.ConstantinopleBlock)
	}
	if isForkBlockIncompatible(c.PetersburgBlock, newcfg.PetersburgBlock, headNumber) {
		// the only case where we allow Petersburg to be set in the past is if it is equal to Constantinople
		// mainly to satisfy fork ordering requirements which state that Petersburg fork be set if Constantinople fork is set
		if isForkBlockIncompatible(c.ConstantinopleBlock, newcfg.PetersburgBlock, headNumber) {
			return newBlockCompatError("Petersburg fork block", c.PetersburgBlock, newcfg.PetersburgBlock)
		}
	}
	if isForkBlockIncompatible(c.IstanbulBlock, newcfg.IstanbulBlock, headNumber) {
		return newBlockCompatError("Istanbul fork block", c.IstanbulBlock, newcfg.IstanbulBlock)
	}
	if isForkBlockIncompatible(c.MuirGlacierBlock, newcfg.MuirGlacierBlock, headNumber) {
		return newBlockCompatError("Muir Glacier fork block", c.MuirGlacierBlock, newcfg.MuirGlacierBlock)
	}
	if isForkBlockIncompatible(c.BerlinBlock, newcfg.BerlinBlock, headNumber) {
		return newBlockCompatError("Berlin fork block", c.BerlinBlock, newcfg.BerlinBlock)
	}
	if isForkBlockIncompatible(c.LondonBlock, newcfg.LondonBlock, headNumber) {
		return newBlockCompatError("London fork block", c.LondonBlock, newcfg.LondonBlock)
	}
	if isForkBlockIncompatible(c.ArrowGlacierBlock, newcfg.ArrowGlacierBlock, headNumber) {
		return newBlockCompatError("Arrow Glacier fork block", c.ArrowGlacierBlock, newcfg.ArrowGlacierBlock)
	}
	if isForkBlockIncompatible(c.GrayGlacierBlock, newcfg.GrayGlacierBlock, headNumber) {
		return newBlockCompatError("Gray Glacier fork block", c.GrayGlacierBlock, newcfg.GrayGlacierBlock)
	}
	if isForkBlockIncompatible(c.MergeNetsplitBlock, newcfg.MergeNetsplitBlock, headNumber) {
		return newBlockCompatError("Merge netsplit fork block", c.MergeNetsplitBlock, newcfg.MergeNetsplitBlock)
	}
	if isForkTimestampIncompatible(c.ShanghaiTime, newcfg.ShanghaiTime, headTimestamp) {
		return newTimestampCompatError("Shanghai fork timestamp", c.ShanghaiTime, newcfg.ShanghaiTime)
	}
	if isForkTimestampIncompatible(c.CancunTime, newcfg.CancunTime, headTimestamp) {
		return newTimestampCompatError("Cancun fork timestamp", c.CancunTime, newcfg.CancunTime)
	}
	if isForkTimestampIncompatible(c.PragueTime, newcfg.PragueTime, headTimestamp) {
		return newTimestampCompatError("Prague fork timestamp", c.PragueTime, newcfg.PragueTime)
	}
	return nil
}

// BaseFeeChangeDenominator bounds the amount the base fee can change between blocks.
func (c *ChainConfig) BaseFeeChangeDenominator() uint64 {
	if c.Optimism != nil {
		return c.Optimism.EIP1559Denominator
	}
	return DefaultBaseFeeChangeDenominator
}

// ElasticityMultiplier bounds the maximum gas limit an EIP-1559 block may have.
func (c *ChainConfig) ElasticityMultiplier() uint64 {
	if c.Optimism != nil {
		return c.Optimism.EIP1559Elasticity
	}
	return DefaultElasticityMultiplier
}

// isForkBlockIncompatible returns true if a fork scheduled at block s1 cannot be
// rescheduled to block s2 because head is already past the fork.
func isForkBlockIncompatible(s1, s2, head *big.Int) bool {
	return (isBlockForked(s1, head) || isBlockForked(s2, head)) && !configBlockEqual(s1, s2)
}

// isBlockForked returns whether a fork scheduled at block s is active at the
// given head block. Whilst this method is the same as isTimestampForked, they
// are explicitly separate for clearer reading.
func isBlockForked(s, head *big.Int) bool {
	if s == nil || head == nil {
		return false
	}
	return s.Cmp(head) <= 0
}

func configBlockEqual(x, y *big.Int) bool {
	if x == nil {
		return y == nil
	}
	if y == nil {
		return x == nil
	}
	return x.Cmp(y) == 0
}

// isForkTimestampIncompatible returns true if a fork scheduled at timestamp s1
// cannot be rescheduled to timestamp s2 because head is already past the fork.
func isForkTimestampIncompatible(s1, s2 *uint64, head uint64) bool {
	return (isTimestampForked(s1, head) || isTimestampForked(s2, head)) && !configTimestampEqual(s1, s2)
}

// isTimestampForked returns whether a fork scheduled at timestamp s is active
// at the given head timestamp. Whilst this method is the same as isBlockForked,
// they are explicitly separate for clearer reading.
func isTimestampForked(s *uint64, head uint64) bool {
	if s == nil {
		return false
	}
	return *s <= head
}

func configTimestampEqual(x, y *uint64) bool {
	if x == nil {
		return y == nil
	}
	if y == nil {
		return x == nil
	}
	return *x == *y
}

// ConfigCompatError is raised if the locally-stored blockchain is initialised with a
// ChainConfig that would alter the past.
type ConfigCompatError struct {
	What string

	// block numbers of the stored and new configurations if block based forking
	StoredBlock, NewBlock *big.Int

	// timestamps of the stored and new configurations if time based forking
	StoredTime, NewTime *uint64

	// the block number to which the local chain must be rewound to correct the error
	RewindToBlock uint64

	// the timestamp to which the local chain must be rewound to correct the error
	RewindToTime uint64
}

func newBlockCompatError(what string, storedblock, newblock *big.Int) *ConfigCompatError {
	var rew *big.Int
	switch {
	case storedblock == nil:
		rew = newblock
	case newblock == nil || storedblock.Cmp(newblock) < 0:
		rew = storedblock
	default:
		rew = newblock
	}
	err := &ConfigCompatError{
		What:          what,
		StoredBlock:   storedblock,
		NewBlock:      newblock,
		RewindToBlock: 0,
	}
	if rew != nil && rew.Sign() > 0 {
		err.RewindToBlock = rew.Uint64() - 1
	}
	return err
}

func newTimestampCompatError(what string, storedtime, newtime *uint64) *ConfigCompatError {
	var rew *uint64
	switch {
	case storedtime == nil:
		rew = newtime
	case newtime == nil || *storedtime < *newtime:
		rew = storedtime
	default:
		rew = newtime
	}
	err := &ConfigCompatError{
		What:         what,
		StoredTime:   storedtime,
		NewTime:      newtime,
		RewindToTime: 0,
	}
	if rew != nil {
		err.RewindToTime = *rew - 1
	}
	return err
}

func (err *ConfigCompatError) Error() string {
	if err.StoredBlock != nil {
		return fmt.Sprintf("mismatching %s in database (have block %d, want block %d, rewindto block %d)", err.What, err.StoredBlock, err.NewBlock, err.RewindToBlock)
	}
	return fmt.Sprintf("mismatching %s in database (have timestamp %d, want timestamp %d, rewindto timestamp %d)", err.What, err.StoredTime, err.NewTime, err.RewindToTime)
}

// Rules wraps ChainConfig and is merely syntactic sugar or can be used for functions
// that do not have or require information about the block.
//
// Rules is a one time interface meaning that it shouldn't be used in between transition
// phases.
type Rules struct {
	ChainID                                                 *big.Int
	IsHomestead, IsEIP150, IsEIP155, IsEIP158               bool
	IsByzantium, IsConstantinople, IsPetersburg, IsIstanbul bool
	IsBerlin, IsLondon                                      bool
	IsMerge, IsShanghai, IsCancun, IsPrague                 bool
	IsOptimismBedrock, IsOptimismRegolith                   bool
}

// Rules ensures c's ChainID is not nil.
func (c *ChainConfig) Rules(num *big.Int, isMerge bool, timestamp uint64) Rules {
	chainID := c.ChainID
	if chainID == nil {
		chainID = new(big.Int)
	}
	return Rules{
		ChainID:          new(big.Int).Set(chainID),
		IsHomestead:      c.IsHomestead(num),
		IsEIP150:         c.IsEIP150(num),
		IsEIP155:         c.IsEIP155(num),
		IsEIP158:         c.IsEIP158(num),
		IsByzantium:      c.IsByzantium(num),
		IsConstantinople: c.IsConstantinople(num),
		IsPetersburg:     c.IsPetersburg(num),
		IsIstanbul:       c.IsIstanbul(num),
		IsBerlin:         c.IsBerlin(num),
		IsLondon:         c.IsLondon(num),
		IsMerge:          isMerge,
<<<<<<< HEAD
		IsShanghai:       c.IsShanghai(timestamp),
		IsCancun:         c.IsCancun(timestamp),
		IsPrague:         c.IsPrague(timestamp),
		// Optimism
		IsOptimismBedrock:  c.IsOptimismBedrock(num),
		IsOptimismRegolith: c.IsOptimismRegolith(timestamp),
=======
		IsShanghai:       c.IsShanghai(num, timestamp),
		IsCancun:         c.IsCancun(num, timestamp),
		IsPrague:         c.IsPrague(num, timestamp),
>>>>>>> e501b3b0
	}
}<|MERGE_RESOLUTION|>--- conflicted
+++ resolved
@@ -20,11 +20,6 @@
 	"fmt"
 	"math/big"
 
-<<<<<<< HEAD
-	"golang.org/x/crypto/sha3"
-
-=======
->>>>>>> e501b3b0
 	"github.com/ethereum/go-ethereum/common"
 )
 
@@ -36,7 +31,6 @@
 	GoerliGenesisHash  = common.HexToHash("0xbf7e331f7f7c1dd2e05159666b3bf8bc7a8a3a9eb1d518969eab529dd9b88c1a")
 )
 
-<<<<<<< HEAD
 // OP Stack chain config
 var (
 	OptimismGoerliChainId = big.NewInt(420)
@@ -47,25 +41,6 @@
 	BaseGoerliRegolithTime = uint64(1683219600)
 )
 
-// TrustedCheckpoints associates each known checkpoint with the genesis hash of
-// the chain it belongs to.
-var TrustedCheckpoints = map[common.Hash]*TrustedCheckpoint{
-	MainnetGenesisHash: MainnetTrustedCheckpoint,
-	SepoliaGenesisHash: SepoliaTrustedCheckpoint,
-	RinkebyGenesisHash: RinkebyTrustedCheckpoint,
-	GoerliGenesisHash:  GoerliTrustedCheckpoint,
-}
-
-// CheckpointOracles associates each known checkpoint oracles with the genesis hash of
-// the chain it belongs to.
-var CheckpointOracles = map[common.Hash]*CheckpointOracleConfig{
-	MainnetGenesisHash: MainnetCheckpointOracle,
-	RinkebyGenesisHash: RinkebyCheckpointOracle,
-	GoerliGenesisHash:  GoerliCheckpointOracle,
-}
-
-=======
->>>>>>> e501b3b0
 func newUint64(val uint64) *uint64 { return &val }
 
 var (
@@ -284,6 +259,7 @@
 	OptimismTestConfig = func() *ChainConfig {
 		conf := *AllCliqueProtocolChanges // copy the config
 		conf.Clique = nil
+		conf.TerminalTotalDifficultyPassed = true
 		conf.BedrockBlock = big.NewInt(5)
 		conf.Optimism = &OptimismConfig{EIP1559Elasticity: 50, EIP1559Denominator: 10}
 		return &conf
@@ -930,17 +906,11 @@
 		IsBerlin:         c.IsBerlin(num),
 		IsLondon:         c.IsLondon(num),
 		IsMerge:          isMerge,
-<<<<<<< HEAD
-		IsShanghai:       c.IsShanghai(timestamp),
-		IsCancun:         c.IsCancun(timestamp),
-		IsPrague:         c.IsPrague(timestamp),
+		IsShanghai:       c.IsShanghai(num, timestamp),
+		IsCancun:         c.IsCancun(num, timestamp),
+		IsPrague:         c.IsPrague(num, timestamp),
 		// Optimism
 		IsOptimismBedrock:  c.IsOptimismBedrock(num),
 		IsOptimismRegolith: c.IsOptimismRegolith(timestamp),
-=======
-		IsShanghai:       c.IsShanghai(num, timestamp),
-		IsCancun:         c.IsCancun(num, timestamp),
-		IsPrague:         c.IsPrague(num, timestamp),
->>>>>>> e501b3b0
 	}
 }