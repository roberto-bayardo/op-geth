--- conflicted
+++ resolved
@@ -18,12 +18,8 @@
 package les
 
 import (
-<<<<<<< HEAD
 	"context"
-	"fmt"
-=======
 	"errors"
->>>>>>> e501b3b0
 	"strings"
 	"time"
 
@@ -196,12 +192,7 @@
 	}
 	leth.ApiBackend.gpo = gasprice.NewOracle(leth.ApiBackend, gpoParams)
 
-<<<<<<< HEAD
-	leth.handler = newClientHandler(config.UltraLightServers, config.UltraLightFraction, checkpoint, leth)
-	if leth.handler.ulc != nil {
-		log.Warn("Ultra light client is enabled", "trustedNodes", len(leth.handler.ulc.keys), "minTrustedFraction", leth.handler.ulc.fraction)
-		leth.blockchain.DisableCheckFreq()
-	}
+	leth.handler = newClientHandler(config.UltraLightServers, config.UltraLightFraction, leth)
 
 	if config.RollupSequencerHTTP != "" {
 		ctx, cancel := context.WithTimeout(context.Background(), 5*time.Second)
@@ -223,9 +214,6 @@
 		leth.historicalRPCService = client
 	}
 
-=======
-	leth.handler = newClientHandler(config.UltraLightServers, config.UltraLightFraction, leth)
->>>>>>> e501b3b0
 	leth.netRPCService = ethapi.NewNetAPI(leth.p2pServer, leth.config.NetworkId)
 
 	// Register the backend on the node
